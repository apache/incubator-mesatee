--- conflicted
+++ resolved
@@ -144,12 +144,8 @@
         let key_config = key_resp.config;
         let access_path = &file_info.access_path;
         let mut f = fs::File::open(access_path)?;
-<<<<<<< HEAD
-        let mut ciphertxt: Vec<u8> = Vec::new();
-=======
         let capacity: usize = file_info.file_size.try_into().unwrap_or(1024 * 1024) + 1024;
         let mut ciphertxt: Vec<u8> = Vec::with_capacity(capacity);
->>>>>>> cd5c913b
         let mut buffer = vec![0; 1024 * 1024];
         while let Ok(bytes_len) = f.read(&mut buffer) {
             if bytes_len > 0 {
