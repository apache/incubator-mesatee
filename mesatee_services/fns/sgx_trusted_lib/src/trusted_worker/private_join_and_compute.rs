// Copyright 2019 MesaTEE Authors
//
// Licensed under the Apache License, Version 2.0 (the "License");
// you may not use this file except in compliance with the License.
// You may obtain a copy of the License at
//
//     http://www.apache.org/licenses/LICENSE-2.0
//
// Unless required by applicable law or agreed to in writing, software
// distributed under the License is distributed on an "AS IS" BASIS,
// WITHOUT WARRANTIES OR CONDITIONS OF ANY KIND, either express or implied.
// See the License for the specific language governing permissions and
// limitations under the License.

// Insert std prelude in the top for the sgx feature
#[cfg(feature = "mesalock_sgx")]
use std::prelude::v1::*;

use std::collections::HashMap;
use std::fmt::Write;

use crate::worker::{FunctionType, Worker, WorkerContext};
use mesatee_core::{Error, ErrorKind, Result};

pub struct PrivateJoinAndComputeWorker {
    worker_id: u32,
    func_name: String,
    func_type: FunctionType,
    input: Option<PrivateJoinAndComputeWorkerInput>,
}
struct PrivateJoinAndComputeWorkerInput {
    file_list: Vec<String>,
}
impl PrivateJoinAndComputeWorker {
    pub fn new() -> Self {
        PrivateJoinAndComputeWorker {
            worker_id: 0,
            func_name: "private_join_and_compute".to_string(),
            func_type: FunctionType::Multiparty,
            input: None,
        }
    }
}
impl Worker for PrivateJoinAndComputeWorker {
    fn function_name(&self) -> &str {
        self.func_name.as_str()
    }
    fn function_type(&self) -> FunctionType {
        self.func_type
    }
    fn set_id(&mut self, worker_id: u32) {
        self.worker_id = worker_id;
    }
    fn id(&self) -> u32 {
        self.worker_id
    }
    fn prepare_input(
        &mut self,
        _dynamic_input: Option<String>,
        file_ids: Vec<String>,
    ) -> Result<()> {
        if file_ids.len() < 2 {
            return Err(Error::from(ErrorKind::InvalidInputError));
        }
        self.input = Some(PrivateJoinAndComputeWorkerInput {
            file_list: file_ids,
        });
        Ok(())
    }

    fn execute(&mut self, context: WorkerContext) -> Result<String> {
        let input = self
            .input
            .take()
            .ok_or_else(|| Error::from(ErrorKind::InvalidInputError))?;
        let mut counter_map: HashMap<String, usize> = HashMap::new();
        let mut add_map: HashMap<String, u32> = HashMap::new();

        let number = input.file_list.len();

        for file_id in input.file_list.iter() {
            let plaintext = context.read_file(file_id)?;
            let records = parse_input(plaintext)?;
            for (indentity, amount) in records.into_iter() {
                let value = counter_map.get(&indentity).cloned().unwrap_or(0);
                counter_map.insert(indentity.to_owned(), value + 1);
                let value = add_map.get(&indentity).cloned().unwrap_or(0);
                add_map.insert(indentity, value + amount);
            }
        }

        // get intersection set;
        counter_map.retain(|_, &mut v| v == number);

        let mut output = String::new();

        for (identity, amount) in add_map.into_iter() {
            if counter_map.contains_key(&identity) {
                writeln!(&mut output, "{} : {}", identity, amount)
                    .map_err(|_| Error::from(ErrorKind::OutputGenerationError))?;
            }
        }

        let output_bytes = output.as_bytes().to_vec();

        for file_id in input.file_list.iter() {
            let _result_file = context.save_file_for_file_owner(&output_bytes, file_id)?;
        }
        Ok("Finished".to_string())
    }
}

fn parse_input(data: Vec<u8>) -> Result<HashMap<String, u32>> {
    let data_list =
        String::from_utf8(data).map_err(|_| Error::from(ErrorKind::InvalidInputError))?;
    let mut ret: HashMap<String, u32> = HashMap::new();
    for data_item in data_list.split('\n') {
        let pair = data_item.trim();
        if pair.len() < 3 {
            continue;
        }
        let kv_pair: Vec<&str> = pair.split(':').collect();
        if kv_pair.len() != 2 {
            continue;
        }
        let identity = kv_pair[0].trim().to_string();
        let amount = match kv_pair[1].trim().parse::<u32>() {
            Ok(amount) => amount,
            Err(_) => continue,
        };
        ret.insert(identity, amount);
    }
    Ok(ret)
<<<<<<< HEAD
}
pub(crate) fn private_join_and_compute(
    helper: &mut WorkerHelper,
    input: WorkerInput,
) -> Result<String> {
    // input identity: amount\n
    // output identity : sum_of_amount level_of_amount

    let number = input.input_files.len();

    let mut test_map: HashMap<String, (u32, usize)> = HashMap::new();
    for file_id in input.input_files.iter() {
        let plaintext = helper.read_file(file_id)?;
        let records = parse_input(plaintext)?;
        for (indentity, amount) in records.into_iter() {
            let value = test_map.get(&indentity).cloned().unwrap_or((0, 0));
            test_map.insert(indentity.to_owned(), (value.0 + amount, value.1 + 1));
        }
    }

    let mut output = String::new();
    for (identity, amount) in test_map.into_iter() {
        if amount.1 == number {
            writeln!(&mut output, "{} : {}", identity, amount.0)
                .map_err(|_| Error::from(ErrorKind::OutputGenerationError))?;
        }
    }
    let output_bytes = output.as_bytes().to_vec();

    for file_id in input.input_files.iter() {
        let _result_file = helper.save_file_for_file_owner(&output_bytes, file_id)?;
    }
    Ok("Finished".to_string())
=======
>>>>>>> 72dca67a
}<|MERGE_RESOLUTION|>--- conflicted
+++ resolved
@@ -131,40 +131,4 @@
         ret.insert(identity, amount);
     }
     Ok(ret)
-<<<<<<< HEAD
-}
-pub(crate) fn private_join_and_compute(
-    helper: &mut WorkerHelper,
-    input: WorkerInput,
-) -> Result<String> {
-    // input identity: amount\n
-    // output identity : sum_of_amount level_of_amount
-
-    let number = input.input_files.len();
-
-    let mut test_map: HashMap<String, (u32, usize)> = HashMap::new();
-    for file_id in input.input_files.iter() {
-        let plaintext = helper.read_file(file_id)?;
-        let records = parse_input(plaintext)?;
-        for (indentity, amount) in records.into_iter() {
-            let value = test_map.get(&indentity).cloned().unwrap_or((0, 0));
-            test_map.insert(indentity.to_owned(), (value.0 + amount, value.1 + 1));
-        }
-    }
-
-    let mut output = String::new();
-    for (identity, amount) in test_map.into_iter() {
-        if amount.1 == number {
-            writeln!(&mut output, "{} : {}", identity, amount.0)
-                .map_err(|_| Error::from(ErrorKind::OutputGenerationError))?;
-        }
-    }
-    let output_bytes = output.as_bytes().to_vec();
-
-    for file_id in input.input_files.iter() {
-        let _result_file = helper.save_file_for_file_owner(&output_bytes, file_id)?;
-    }
-    Ok("Finished".to_string())
-=======
->>>>>>> 72dca67a
 }