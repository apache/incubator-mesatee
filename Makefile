--- conflicted
+++ resolved
@@ -75,15 +75,10 @@
 	mesatee_services/fns tests/functional_test
 SGX_LIBS :=
 UNIX_MODULES := integration_test private_join_and_compute ml_predict quickstart \
-<<<<<<< HEAD
 	image_resizing online_decrypt rsa_sign py_matrix_multiply kmeans \
 	logistic_reg lin_reg svm gen_linear_model gaussian_mixture_model \
 	gaussian_processes dbscan neural_net naive_bayes
-UNIX_LIBS := mesatee_sdk
-=======
-	image_resizing online_decrypt rsa_sign py_matrix_multiply kmeans
 UNIX_LIBS := mesatee_sdk protected_fs_rs
->>>>>>> c458bf42
 LIBS := $(SGX_LIBS) $(UNIX_LIBS)
 
 LCOV := lcov
